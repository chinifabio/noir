--- conflicted
+++ resolved
@@ -80,20 +80,12 @@
 wyhash = "0.5.0"
 fxhash = "0.2.1"
 glidesort = "0.1.2"
-<<<<<<< HEAD
 indexmap = "2.1.0"
 tracing = { version = "0.1.40", features = ["log"] }
 quick_cache = "0.4.0"
-=======
-indexmap = "1.9.3"
-tracing = { version = "0.1.37", features = ["log"] }
-quick_cache = "0.3.0"
-regex = "1.8.4"
 dyn-clone = "1.0.11"
 quantiles = { version = "0.7.1", features = ["serde_support"] }
 average = { version = "0.14.1", features = ["serde1"]}
-
->>>>>>> 55693710
 
 [dev-dependencies]
 # for the tests
