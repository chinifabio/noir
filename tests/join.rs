--- conflicted
+++ resolved
@@ -230,11 +230,13 @@
 }
 
 #[test]
-<<<<<<< HEAD
 fn join_hash_sort_merge_outer2() {
     TestHelper::local_remote_env(|mut env| {
         run_test!(env, 10, 5, 7, hash, sort_merge, outer);
-=======
+    });
+}
+
+#[test]
 fn self_join() {
     TestHelper::local_remote_env(|mut env| {
         let n = 200u32;
@@ -309,6 +311,5 @@
             }
             assert_eq!(state, expected);
         }
->>>>>>> 9fb14fbd
     });
 }